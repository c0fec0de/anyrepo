[tool.poetry]
name = "anyrepo"
version = "0.2.0"
description = "Multi Repository Management Tool"
authors = []

[tool.poetry.scripts]
anyrepo = 'anyrepo._cli:main'

[tool.poetry.dependencies]
python = '^3.7'
click = '^8.0.0'
coloredlogs = '^15.0.1'
pydantic = '^1.10.0'
tomlkit = '>=0.11.5,<1.0.0'
appdirs = "^1.4.4"

[tool.poetry.dev-dependencies]
black = '^22.3.0'
coverage = '^6.4.4'
isort = '^5.9'
<<<<<<< HEAD
mypy = "^0.971"
=======
mypy = ">=0.971"
>>>>>>> 7593acc1
pylint = '^2.13.5'
pytest = '^6.2'
sphinx = '^5.1.1'
sphinx-rtd-theme = "^1.0.0"
tabulate = '>=0.8.10,<1.0.0'
types-appdirs = "^1.4.3"

[build-system]
requires = ["poetry-core>=1.0.0"]
build-backend = "poetry.core.masonry.api"


[tool.black]
line-length = 120
include = '\.pyi?$'
exclude = '''
/(
    \.eggs
  | \.git
  | \.mypy_cache
  | \.venv
  | \.tox
  | build
  | dist
  | setup\.py
)/
'''

[tool.isort]
profile = "black"
line_length = 120

[tool.coverage.report]
exclude_lines = [
    'return NotImplemented',
    'pragma: no cover'
]


[tool.pylint.'MESSAGES CONTROL']
max-line-length = 120
extension-pkg-whitelist = "pydantic"
disable = [
    'redefined-outer-name',
    'too-many-arguments',
    'fixme', # Remove me before release
    'unused-argument', # Remove me before release
    'no-self-use', # Remove me before release
]

[tool.tox]
legacy_tox_ini = """
[tox]
envlist = py
isolated_build = True

[tox:.package]
basepython = python3

[testenv]
allowlist_externals = *
commands =
    poetry install
    black .
    isort .
    coverage run --branch -m pytest --doctest-glob=docs/*.rst --doctest-modules --ignore-glob=tests/testdata* --ignore=docs/conf.py --log-level=DEBUG -vv --junitxml=report.xml
    coverage report
    coverage html
    coverage xml
    pylint anyrepo tests
    mypy anyrepo
    make html -C docs
"""<|MERGE_RESOLUTION|>--- conflicted
+++ resolved
@@ -19,11 +19,7 @@
 black = '^22.3.0'
 coverage = '^6.4.4'
 isort = '^5.9'
-<<<<<<< HEAD
-mypy = "^0.971"
-=======
 mypy = ">=0.971"
->>>>>>> 7593acc1
 pylint = '^2.13.5'
 pytest = '^6.2'
 sphinx = '^5.1.1'
