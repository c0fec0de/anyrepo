# Minimal makefile for Sphinx documentation
#

# You can set these variables from the command line, and also
# from the environment for the first two.
SPHINXOPTS    ?=
SPHINXBUILD   ?= sphinx-build
SOURCEDIR     = .
BUILDDIR      = build

# Put it first so that "make" without argument is like "make help".
help:
	@$(SPHINXBUILD) -M help "$(SOURCEDIR)" "$(BUILDDIR)" $(SPHINXOPTS) $(O)

.PHONY: help Makefile

# Catch-all target: route all unknown targets to Sphinx using the new
# "make mode" option.  $(O) is meant as a shortcut for $(SPHINXOPTS).
%: api gen Makefile
	@$(SPHINXBUILD) -M $@ "$(SOURCEDIR)" "$(BUILDDIR)" $(SPHINXOPTS) $(O)


api:
<<<<<<< HEAD
	sphinx-apidoc --output-dir api .. ../anyrepo/cli ../docs ../tests $(wildcard ../*.py) --separate --force --module-first
=======
	sphinx-apidoc --append-syspath --output-dir api .. ../anyrepo/const.py ../anyrepo/cli ../docs ../tests $(wildcard ../*.py) --separate --force --module-first
>>>>>>> 78e93922
.PHONY: api

gen:
	anyrepo --help > static/cli.txt
	anyrepo clone --help > static/cli.clone.txt
	anyrepo create-manifest --help > static/cli.create-manifest.txt
	anyrepo fetch --help > static/cli.fetch.txt
	anyrepo foreach --help > static/cli.foreach.txt
	anyrepo git --help > static/cli.git.txt
	anyrepo info --help > static/cli.info.txt
	anyrepo init --help > static/cli.init.txt
	anyrepo manifest --help > static/cli.manifest.txt
	anyrepo pull --help > static/cli.pull.txt
	anyrepo rebase --help > static/cli.rebase.txt
	anyrepo status --help > static/cli.status.txt
	anyrepo update --help > static/cli.update.txt<|MERGE_RESOLUTION|>--- conflicted
+++ resolved
@@ -21,11 +21,7 @@
 
 
 api:
-<<<<<<< HEAD
-	sphinx-apidoc --output-dir api .. ../anyrepo/cli ../docs ../tests $(wildcard ../*.py) --separate --force --module-first
-=======
-	sphinx-apidoc --append-syspath --output-dir api .. ../anyrepo/const.py ../anyrepo/cli ../docs ../tests $(wildcard ../*.py) --separate --force --module-first
->>>>>>> 78e93922
+	sphinx-apidoc --output-dir api .. ../anyrepo/const.py ../anyrepo/cli ../docs ../tests $(wildcard ../*.py) --separate --force --module-first
 .PHONY: api
 
 gen:
